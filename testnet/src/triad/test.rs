--- conflicted
+++ resolved
@@ -156,7 +156,6 @@
                        level, expected_capacity, triad.header.max_capacity);
         }
     }
-<<<<<<< HEAD
 
     // --- Tests for TriadState::recompute_root ---
 
@@ -279,8 +278,6 @@
         state.recompute_root();
         assert_eq!(state.root, blake3_hash(b"empty_state_root"), "Root should be empty_state_root after removing all keys");
     }
-}
-=======
 }
 
     #[test]
@@ -598,5 +595,4 @@
         
         drop(triad_arc);
         assert!(weak_ref.upgrade().is_none(), "Weak reference should not be upgradeable after dropping all strong refs");
-    }
->>>>>>> 15873050
+    }